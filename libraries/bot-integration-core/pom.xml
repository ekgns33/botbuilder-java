<project xmlns="http://maven.apache.org/POM/4.0.0" xmlns:xsi="http://www.w3.org/2001/XMLSchema-instance"
         xsi:schemaLocation="http://maven.apache.org/POM/4.0.0 http://maven.apache.org/xsd/maven-4.0.0.xsd">

  <modelVersion>4.0.0</modelVersion>

  <parent>
    <groupId>com.microsoft.bot</groupId>
    <artifactId>bot-java</artifactId>
    <version>4.0.0-SNAPSHOT</version>
    <relativePath>../../pom.xml</relativePath>
  </parent>

  <artifactId>bot-integration-core</artifactId>
  <packaging>jar</packaging>

  <name>${project.groupId}:${project.artifactId}</name>
  <description>Bot Framework Integration Core</description>
  <url>https://dev.botframework.com/</url>

  <licenses>
    <license>
      <name>MIT License</name>
      <url>http://www.opensource.org/licenses/mit-license.php</url>
    </license>
  </licenses>

  <developers>
    <developer>
      <name>Bot Framework Development</name>
      <email></email>
      <organization>Microsoft</organization>
      <organizationUrl>https://dev.botframework.com/</organizationUrl>
    </developer>
  </developers>

  <scm>
    <connection>scm:git:https://github.com/Microsoft/botbuilder-java</connection>
    <developerConnection>scm:git:https://github.com/Microsoft/botbuilder-java</developerConnection>
    <url>https://github.com/Microsoft/botbuilder-java</url>
  </scm>

  <properties>
    <project.build.sourceEncoding>UTF-8</project.build.sourceEncoding>
    <maven.deploy.skip>false</maven.deploy.skip>
  </properties>

  <dependencies>
    <dependency>
      <groupId>junit</groupId>
      <artifactId>junit</artifactId>
    </dependency>
    <dependency>
      <groupId>org.slf4j</groupId>
      <artifactId>slf4j-api</artifactId>
    </dependency>
    <dependency>
      <groupId>com.microsoft.bot</groupId>
      <artifactId>bot-schema</artifactId>
    </dependency>
    <dependency>
      <groupId>com.microsoft.bot</groupId>
      <artifactId>bot-connector</artifactId>
    </dependency>
  </dependencies>

  <profiles>
    <profile>
      <id>build</id>
      <activation>
        <activeByDefault>true</activeByDefault>
      </activation>
      <build>
        <resources>
          <resource>
            <directory>src/main/resources</directory>
            <filtering>true</filtering>
          </resource>
        </resources>
        <plugins>
          <plugin>
            <groupId>org.apache.maven.plugins</groupId>
            <artifactId>maven-compiler-plugin</artifactId>
          </plugin>
          <plugin>
            <groupId>org.apache.maven.plugins</groupId>
            <artifactId>maven-jar-plugin</artifactId>
          </plugin>
          <plugin>
            <groupId>org.apache.maven.plugins</groupId>
            <artifactId>maven-pmd-plugin</artifactId>
          </plugin>
          <plugin>
            <groupId>org.apache.maven.plugins</groupId>
            <artifactId>maven-checkstyle-plugin</artifactId>
          </plugin>

          <plugin>
            <groupId>org.eluder.coveralls</groupId>
            <artifactId>coveralls-maven-plugin</artifactId>
            <configuration>
              <repoToken>yourcoverallsprojectrepositorytoken</repoToken>
            </configuration>
          </plugin>
          <plugin>
            <groupId>org.codehaus.mojo</groupId>
            <artifactId>cobertura-maven-plugin</artifactId>
            <configuration>
              <outputDirectory>../../cobertura-report/bot-connector</outputDirectory>
              <format>xml</format>
              <maxmem>256m</maxmem>
              <!-- aggregated reports for multi-module projects -->
              <aggregate>true</aggregate>
            </configuration>
          </plugin>
        </plugins>
      </build>

    </profile>

    <profile>
      <id>publish</id>
      <build>
        <plugins>

          <plugin>
            <groupId>org.apache.maven.plugins</groupId>
            <artifactId>maven-compiler-plugin</artifactId>
          </plugin>
          <plugin>
            <groupId>org.apache.maven.plugins</groupId>
            <artifactId>maven-jar-plugin</artifactId>
          </plugin>

          <plugin>
            <groupId>org.sonatype.plugins</groupId>
            <artifactId>nexus-staging-maven-plugin</artifactId>
          </plugin>

          <plugin>
            <groupId>org.apache.maven.plugins</groupId>
            <artifactId>maven-gpg-plugin</artifactId>
            <executions>
              <execution>
                <id>sign-artifacts</id>
                <phase>verify</phase>
                <goals>
                  <goal>sign</goal>
                </goals>
              </execution>
            </executions>
          </plugin>
          <plugin>
            <groupId>org.apache.maven.plugins</groupId>
            <artifactId>maven-source-plugin</artifactId>
            <executions>
              <execution>
                <id>attach-sources</id>
                <goals>
                  <goal>jar</goal>
                </goals>
              </execution>
            </executions>
          </plugin>
          <plugin>
            <groupId>org.apache.maven.plugins</groupId>
            <artifactId>maven-javadoc-plugin</artifactId>
<<<<<<< HEAD
            <configuration>
              <source>8</source>
              <failOnError>false</failOnError>
            </configuration>
            <executions>
              <execution>
                <id>attach-javadocs</id>
                <goals>
                  <goal>jar</goal>
                </goals>
              </execution>
            </executions>
=======
>>>>>>> b61d6ff2
          </plugin>
        </plugins>
      </build>
    </profile>
  </profiles>
</project><|MERGE_RESOLUTION|>--- conflicted
+++ resolved
@@ -164,21 +164,6 @@
           <plugin>
             <groupId>org.apache.maven.plugins</groupId>
             <artifactId>maven-javadoc-plugin</artifactId>
-<<<<<<< HEAD
-            <configuration>
-              <source>8</source>
-              <failOnError>false</failOnError>
-            </configuration>
-            <executions>
-              <execution>
-                <id>attach-javadocs</id>
-                <goals>
-                  <goal>jar</goal>
-                </goals>
-              </execution>
-            </executions>
-=======
->>>>>>> b61d6ff2
           </plugin>
         </plugins>
       </build>
